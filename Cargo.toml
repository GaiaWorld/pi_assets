[package]
name = "pi_assets"
<<<<<<< HEAD
version = "0.12.3"
=======
version = "0.13.0"
>>>>>>> d6e621b8
authors = ["zmax <zmax@gaia.world>"]
edition = "2021"
description = "assets manager, async load assets, The capacity of multiple managers is managed uniformly"
readme = "README.md"
license = "MIT OR Apache-2.0"
keywords = ["pi", "assets", "cache"]
repository = "https://github.com/GaiaWorld/pi_assets"

# See more keys and their definitions at https://doc.rust-lang.org/cargo/reference/manifest.html

[dependencies]
log = "0.4"
pi_time = "0.3"
pi_cache = "0.3"
pi_hash = "0.1"
pi-async-rt = "0.1"
pi_share = "0.4"
futures = "0.3"
pi_futures = "0.1"
flume = "0.10"


[dev-dependencies]
pcg_rand = "0.13"
rand_core = "0.6"<|MERGE_RESOLUTION|>--- conflicted
+++ resolved
@@ -1,10 +1,6 @@
 [package]
 name = "pi_assets"
-<<<<<<< HEAD
-version = "0.12.3"
-=======
 version = "0.13.0"
->>>>>>> d6e621b8
 authors = ["zmax <zmax@gaia.world>"]
 edition = "2021"
 description = "assets manager, async load assets, The capacity of multiple managers is managed uniformly"
